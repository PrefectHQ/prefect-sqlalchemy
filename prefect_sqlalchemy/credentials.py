--- conflicted
+++ resolved
@@ -1,15 +1,17 @@
 """Credential classes used to perform authenticated interactions with SQLAlchemy"""
 
-from contextlib import asynccontextmanager
 from enum import Enum
-from typing import Any, Dict, Generator, Optional, Union
+from typing import Any, Dict, List, Optional, Tuple, Union
 
 from prefect.blocks.core import Block
+from prefect.utilities.asyncutils import run_sync_in_worker_thread, sync_compatible
+from prefect.utilities.hashing import hash_objects
 from pydantic import AnyUrl, Field, SecretStr
 from sqlalchemy.engine import Connection, Engine, create_engine
+from sqlalchemy.engine.cursor import CursorResult
 from sqlalchemy.engine.url import URL, make_url
 from sqlalchemy.ext.asyncio import AsyncConnection, AsyncEngine, create_async_engine
-from sqlalchemy.pool import NullPool
+from sqlalchemy.sql import text
 
 
 class AsyncDriver(Enum):
@@ -87,6 +89,16 @@
 class DatabaseCredentials(Block):
     """
     Block used to manage authentication with a database.
+
+    Upon instantiating, a connection to the database is established
+    and maintained for the life of the object until the close method is called.
+
+    It is recommended to use this block as a context manager, which will automatically
+    close the connection and its cursors when the context is exited.
+
+    It is also recommended that this block is loaded and consumed within a single task
+    or flow because if the block is passed across separate tasks and flows,
+    the state of the block's connection and cursor could be lost.
 
     Attributes:
         driver: The driver name, e.g. "postgresql+asyncpg"
@@ -105,6 +117,7 @@
             this alongside with other URL params as it will raise a `ValueError`.
         connect_args: The options which will be passed directly to the
             DBAPI's connect() method as additional keyword arguments.
+        fetch_size: The number of rows to fetch at a time.
 
     Example:
         Load stored database credentials:
@@ -112,6 +125,30 @@
         from prefect_sqlalchemy import DatabaseCredentials
 
         database_block = DatabaseCredentials.load("BLOCK_NAME")
+        ```
+
+        Create table named customers and insert values; then fetch the first 10 rows.
+        ```python
+        from prefect import flow
+        from prefect_sqlalchemy import Database
+
+        @flow
+        def database_flow():
+            database = Database.load("database")
+            database.execute(
+                "CREATE TABLE IF NOT EXISTS customers (name varchar, address varchar);",
+            )
+            for i in range(1, 42):
+                database.execute(
+                    "INSERT INTO customers (name, address) VALUES (:name, :address);",
+                    parameters={"name": "Marvin", "address": f"Highway {i}"},
+                )
+            return database.fetch_many(
+                "SELECT * FROM customers WHERE name = :name;",
+                parameters={"name": "Marvin"},
+            )
+
+        database_flow()
         ```
     """
 
@@ -161,11 +198,37 @@
             "method as additional keyword arguments."
         ),
     )
+    fetch_size: int = Field(
+        default=1, description="The number of rows to fetch at a time."
+    )
+
+    _engine: Optional[Union[AsyncEngine, Engine]] = None
+    _unique_results: Dict[str, CursorResult] = None
+
+    class Config:
+        """Configuration of pydantic."""
+
+        # Support serialization of the 'URL' type
+        arbitrary_types_allowed = True
+        json_encoders = {URL: lambda u: u.render_as_string()}
+
+    def dict(self, *args, **kwargs) -> Dict:
+        """
+        Convert to a dictionary.
+        """
+        # Support serialization of the 'URL' type
+        d = super().dict(*args, **kwargs)
+        d["rendered_url"] = SecretStr(
+            self.rendered_url.render_as_string(hide_password=False)
+        )
+        return d
 
     def block_initialization(self):
         """
         Initializes the engine.
         """
+        super().block_initialization()
+
         if isinstance(self.driver, AsyncDriver):
             drivername = self.driver.value
             self._async_supported = True
@@ -210,10 +273,24 @@
                 )
             self.rendered_url = make_url(str(self.url))
 
+        if self._egnine is None:
+            self._start_engine()
+
+        if self._unique_results is None:
+            self._unique_results = {}
+
+    def _start_engine(self):
+        """
+        Starts SQLAlchemy database engine.
+        """
+        self._engine = self.get_engine()
+
     def get_engine(self) -> Union[Engine, AsyncEngine]:
         """
         Returns an authenticated engine that can be
         used to query from databases.
+
+        If an existing engine exists, return that one.
 
         Returns:
             The authenticated SQLAlchemy Engine / AsyncEngine.
@@ -255,10 +332,12 @@
             sqlalchemy_credentials_flow()
             ```
         """
+        if self._engine is not None:
+            return self._engine
+
         engine_kwargs = dict(
             url=self.rendered_url,
             connect_args=self.connect_args or {},
-            poolclass=NullPool,
         )
         if self._async_supported:
             engine = create_async_engine(**engine_kwargs)
@@ -266,16 +345,10 @@
             engine = create_engine(**engine_kwargs)
         return engine
 
-<<<<<<< HEAD
-    def get_connection(
-        self, engine: Optional[Union[Engine, AsyncEngine]] = None, begin: bool = True
-    ) -> Union[Connection, AsyncConnection]:
+    def get_connection(self, begin: bool = True) -> Union[Connection, AsyncConnection]:
         """
         Returns an authenticated connection that can be used to query from databases.
-
         Args:
-            engine: A SQLAlchemy Engine / AsyncEngine to use for the connection;
-                if not provided, a new engine will be created.
             begin: Whether to begin a transaction on the connection; if True, if
                 any operations fail, the entire transaction will be rolled back.
 
@@ -287,7 +360,6 @@
             ```python
             from prefect import flow
             from prefect_sqlalchemy import DatabaseCredentials
-
             @flow
             def get_connection_flow():
                 database_credentials = DatabaseCredentials.load("BLOCK_NAME")
@@ -299,7 +371,6 @@
             ```python
             from prefect import flow
             from prefect_sqlalchemy import DatabaseCredentials
-
             @flow
             def get_connection_flow():
                 database_credentials = DatabaseCredentials.load("BLOCK_NAME")
@@ -307,52 +378,264 @@
                     await connection.execute("SELECT * FROM table LIMIT 1;")
             ```
         """  # noqa: E501
-        engine = engine or self.get_engine()
+        engine = self.get_engine()
         if begin:
             return engine.begin()
         else:
             return engine.connect()
 
-    @asynccontextmanager
-    async def _async_or_sync_connect(
-        self, engine: Optional[Union[Engine, AsyncEngine]] = None, begin: bool = True
-    ) -> Generator[Union[AsyncConnection, Connection], None, None]:
-        """
-        Helper method to start an engine and a connection to the database, either
-        synchronously or asynchronously. If an operation fails, it rollsback the
-        entire transaction. Finally, upon completion, closes the engine.
+    async def _async_execute(
+        self, *execute_args: Tuple[Any], **execute_kwargs: Dict[str, Any]
+    ) -> CursorResult:
+        """
+        Execute the statement asynchronously.
+        """
+        connection = self._engine.connect()
+
+        execution_options = execute_kwargs.pop("execution_options")
+        connection.execution_options(**execution_options)  # modified in place
+
+        if self._async_supported:
+            result_set = await connection.execute(*execute_args, **execute_kwargs)
+        else:
+            result_set = await run_sync_in_worker_thread(
+                connection.execute, *execute_args, **execute_kwargs
+            )
+        return result_set
+
+    async def _get_result_set(
+        self, *execute_args: Tuple[Any], **execute_kwargs: Dict[str, Any]
+    ) -> CursorResult:
+        """
+        Returns a new or existing result set based on whether the inputs
+        are unique.
+
+        Args:
+            *execute_args: Args to pass to execute.
+            **execute_kwargs: Keyword args to pass to execute.
+
+        Returns:
+            The result set from the operation.
+        """  # noqa: E501
+        input_hash = hash_objects(*execute_args, **execute_kwargs)
+        assert input_hash is not None, (
+            "We were not able to hash your inputs, "
+            "which resulted in an unexpected data return; "
+            "please open an issue with a reproducible example."
+        )
+        if input_hash not in self._unique_results.keys():
+            result_set = self._async_execute(*execute_args, **execute_kwargs)
+            self._unique_results[input_hash] = result_set
+        else:
+            result_set = self._unique_results[input_hash]
+        return result_set
+
+    def reset_connections(self) -> None:
+        """
+        Tries to close all opened connections and their results.
+        """
+        input_hashes = tuple(self._unique_results.keys())
+        for input_hash in input_hashes:
+            connection = self._unique_results.pop(input_hash).connection
+            try:
+                connection.close()
+            except Exception as exc:
+                self.logger.warning(
+                    f"Failed to close connection for input hash {input_hash!r}: {exc}"
+                )
+
+    @sync_compatible
+    async def fetch_one(
+        self,
+        operation: str,
+        parameters: Optional[Dict[str, Any]] = None,
+        **execution_options: Dict[str, Any],
+    ) -> Tuple[Any]:
+        """
+        Fetch a single result from the database.
+
+        Args:
+            operation: The SQL query or other operation to be executed.
+            parameters: The parameters for the operation.
+            **execution_options: Additional options to pass to `connection.execute`.
+
+        Returns:
+            A list of tuples containing the data returned by the database,
+                where each row is a tuple and each column is a value in the tuple.
+        """
+        inputs = dict(
+            statement=text(operation),
+            parameters=parameters,
+            execution_options=execution_options,
+        )
+        result_set = await self._get_result_set(**inputs)
+        row = result_set.fetchone()
+        return row
+
+    @sync_compatible
+    async def fetch_many(
+        self,
+        operation: str,
+        parameters: Optional[Dict[str, Any]] = None,
+        size: Optional[int] = None,
+        **execution_options: Dict[str, Any],
+    ) -> List[Tuple[Any]]:
+        """
+        Fetch a limited number of results from the database.
+
+        Args:
+            operation: The SQL query or other operation to be executed.
+            parameters: The parameters for the operation.
+            size: The number of results to return; if None or 0, uses the value of
+                `fetch_size` configured on the block.
+            **execution_options: Additional options to pass to `connection.execute`.
+
+        Returns:
+            A list of tuples containing the data returned by the database,
+                where each row is a tuple and each column is a value in the tuple.
+        """
+        inputs = dict(
+            statement=text(operation),
+            parameters=parameters,
+            execution_options=execution_options,
+        )
+        result_set = await self._get_result_set(**inputs)
+        size = size or self.fetch_size
+        rows = result_set.fetchmany(size=size)
+        return rows
+
+    @sync_compatible
+    async def fetch_all(
+        self,
+        operation: str,
+        parameters: Optional[Dict[str, Any]] = None,
+        **execution_options: Dict[str, Any],
+    ) -> List[Tuple[Any]]:
+        """
+        Fetch all results from the database.
+
+        Args:
+            operation: The SQL query or other operation to be executed.
+            parameters: The parameters for the operation.
+            **execution_options: Additional options to pass to `connection.execute`.
+
+        Returns:
+            A list of tuples containing the data returned by the database,
+                where each row is a tuple and each column is a value in the tuple.
+        """
+        inputs = dict(
+            statement=text(operation),
+            parameters=parameters,
+            execution_options=execution_options,
+        )
+        result_set = await self._get_result_set(**inputs)
+        rows = result_set.fetchall()
+        return rows
+
+    @sync_compatible
+    async def execute(
+        self,
+        operation: str,
+        parameters: Optional[Dict[str, Any]] = None,
+        **execution_options: Dict[str, Any],
+    ) -> None:
+        """
+        Executes an operation on the database. This method is intended to be used
+        for operations that do not return data, such as INSERT, UPDATE, or DELETE.
+
+        Args:
+            operation: The SQL query or other operation to be executed.
+            parameters: The parameters for the operation.
+            **execution_options: Additional options to pass to `connection.execute`.
+        """
+        inputs = dict(
+            statement=text(operation),
+            parameters=parameters,
+            execution_options=execution_options,
+        )
+        await self._async_execute(**inputs)
+
+    @sync_compatible
+    async def execute_many(
+        self,
+        operation: str,
+        seq_of_parameters: Optional[List[Dict[str, Any]]],
+        **execution_options: Dict[str, Any],
+    ) -> None:
+        """
+        Executes many operations on the database. This method is intended to be used
+        for operations that do not return data, such as INSERT, UPDATE, or DELETE.
+
+        Args:
+            operation: The SQL query or other operation to be executed.
+            seq_of_parameters: The sequence of parameters for the operation.
+            **execution_options: Additional options to pass to `connection.execute`.
+        """
+        await self._async_execute(
+            text(operation),
+            seq_of_parameters,  # multiparams has to be positional
+            execution_options=execution_options,
+        )
+
+    @sync_compatible
+    async def close(self):
+        """
+        Closes connection and its cursors.
         """
         try:
-            # a context manager nested within a context manager!
-            if self._async_supported:
-                async with self.get_connection(
-                    engine=engine, begin=begin
-                ) as connection:
-                    yield connection
-            else:
-                with self.get_connection(engine=engine, begin=begin) as connection:
-                    yield connection
+            self.reset_connections()
         finally:
-            if engine is not None:
-                dispose = engine.dispose()
+            if self._engine is not None:
+                dispose = self._engine.dispose()
                 if self._async_supported:
                     await dispose
-=======
-    class Config:
-        """Configuration of pydantic."""
-
-        # Support serialization of the 'URL' type
-        arbitrary_types_allowed = True
-        json_encoders = {URL: lambda u: u.render_as_string()}
-
-    def dict(self, *args, **kwargs) -> Dict:
-        """
-        Convert to a dictionary.
-        """
-        # Support serialization of the 'URL' type
-        d = super().dict(*args, **kwargs)
-        d["rendered_url"] = SecretStr(
-            self.rendered_url.render_as_string(hide_password=False)
-        )
-        return d
->>>>>>> 7685d9cd
+                self._engine = None
+
+    async def __aenter__(self):
+        """
+        Start an asynchronous database engine upon entry.
+        """
+        if not self._async_supported:
+            raise ValueError(
+                f"{self.driver} does not support asynchronous execution. "
+                f"Please use the `with` syntax."
+            )
+        # no need to await here
+        self._engine = self.get_engine()
+        return self
+
+    async def __aexit__(self, *args):
+        """
+        Dispose the asynchronous database engine upon exit.
+        """
+        await self.close()
+
+    def __enter__(self):
+        """
+        Start an synchronous database engine upon entry.
+        """
+        if self._async_supported:
+            raise ValueError(
+                f"{self.driver} does not support synchronous execution. "
+                f"Please use the `async with` syntax."
+            )
+        self._engine = self.get_engine()
+        return self
+
+    def __exit__(self, *args):
+        """
+        Dispose the synchronous database engine upon exit.
+        """
+        self.close()
+
+    def __getstate__(self):
+        """Allows the block to be pickleable."""
+        data = self.__dict__.copy()
+        data.update({k: None for k in {"_engine", "_unique_results"}})
+        return data
+
+    def __setstate__(self, data: dict):
+        """Upon loading back, restart the engine and results."""
+        self.__dict__.update(data)
+        self._unique_results = {}
+        self.get_engine()