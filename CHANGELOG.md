--- conflicted
+++ resolved
@@ -21,11 +21,7 @@
 
 ## 0.1.0
 
-<<<<<<< HEAD
-Released on June 2nd, 2022.
-=======
 Released on June 3nd, 2022.
->>>>>>> 5aea1ef3
 
 ### Added
 
